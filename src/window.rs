--- conflicted
+++ resolved
@@ -14,11 +14,8 @@
 use PixelFormat;
 use Robustness;
 use Window;
-<<<<<<< HEAD
 use WindowID;
 use WindowAttributes;
-=======
->>>>>>> 9a26f29a
 use WindowBuilder;
 use native_monitor::NativeMonitorId;
 
