--- conflicted
+++ resolved
@@ -1,11 +1,6 @@
 #![feature(tuple_indexing)]
 #![feature(unsafe_destructor)]
-<<<<<<< HEAD
-#![feature(globs)]
-#![feature(phase)]
 #![feature(if_let)]
-=======
->>>>>>> 0ffa3b80
 #![unstable]
 
 //! The purpose of this library is to provide an OpenGL context on as many
