--- conflicted
+++ resolved
@@ -28,19 +28,7 @@
   - |
       [ $TRAVIS_BRANCH = master ] &&
       [ $TRAVIS_PULL_REQUEST = false ] &&
-<<<<<<< HEAD
-      cargo doc &&
-      echo '<meta http-equiv=refresh content=0;url=glutin/index.html>' > target/doc/index.html &&
-      sudo pip install ghp-import &&
-      ghp-import -n target/doc &&
-      git push -fq https://${GH_TOKEN}@github.com/${TRAVIS_REPO_SLUG}.git gh-pages
-  - |
-      [ $TRAVIS_BRANCH = master ] &&
-      [ $TRAVIS_PULL_REQUEST = false ] &&
       cargo publish --token ${CRATESIO_TOKEN}
 
 notifications:
-  webhooks: http://build.servo.org:54856/travis
-=======
-      cargo publish --token ${CRATESIO_TOKEN}
->>>>>>> 0dd337ca
+  webhooks: http://build.servo.org:54856/travis