[package]
<<<<<<< HEAD
name = "servo-glutin"
version = "0.4.7"
=======
name = "glutin"
version = "0.4.6"
>>>>>>> 8f1151cb
authors = ["tomaka <pierre.krieger1708@gmail.com>"]
description = "Cross-plaform OpenGL context provider."
keywords = ["windowing", "opengl"]
license = "Apache-2.0"
readme = "README.md"
repository = "https://github.com/tomaka/glutin"
documentation = "https://tomaka.github.io/glutin/"
build = "build.rs"

[lib]
name = "glutin"

[features]
default = []
headless = []

[dependencies]
lazy_static = "0.1.10"
libc = "0.2"
shared_library = "0.1.0"

[build-dependencies]
gl_generator = "0.4"
khronos_api = "1.0"

[dev-dependencies]
clock_ticks = "0.1.0"

[target.arm-linux-androideabi.dependencies.android_glue]
version = "0.1"

[target.i386-apple-ios.dependencies]
objc = "0.1.8"

[target.x86_64-apple-ios.dependencies]
objc = "0.1.8"

[target.aarch64-apple-ios.dependencies]
objc = "0.1.8"

[target.armv7s-apple-ios.dependencies]
objc = "0.1.8"

[target.armv7-apple-ios.dependencies]
objc = "0.1.8"

[target.x86_64-apple-darwin.dependencies]
objc = "0.1.8"
cgl = "0.1"
cocoa = "0.2"
core-foundation = "0"
core-graphics = "0"

[target.i686-pc-windows-gnu.dependencies]
winapi = "0.2"
shell32-sys = "0.1"
gdi32-sys = "0.1"
user32-sys = "~0.1.2"
kernel32-sys = "0.2"
dwmapi-sys = "0.1"

[target.i686-pc-windows-msvc.dependencies]
winapi = "0.2"
shell32-sys = "0.1"
gdi32-sys = "0.1"
user32-sys = "~0.1.2"
kernel32-sys = "0.2"
dwmapi-sys = "0.1"

[target.x86_64-pc-windows-gnu.dependencies]
winapi = "0.2"
shell32-sys = "0.1"
gdi32-sys = "0.1"
user32-sys = "~0.1.2"
kernel32-sys = "0.2"
dwmapi-sys = "0.1"

[target.x86_64-pc-windows-msvc.dependencies]
winapi = "0.2"
shell32-sys = "0.1"
gdi32-sys = "0.1"
user32-sys = "~0.1.2"
kernel32-sys = "0.2"
dwmapi-sys = "0.1"

[target.i686-unknown-linux-gnu.dependencies]
osmesa-sys = "0.0.5"
wayland-client = { version = "0.5.4", features = ["egl", "dlopen"] }
wayland-kbd = "0.3.3"
wayland-window = "0.2.2"
x11-dl = "~2.3"

[target.x86_64-unknown-linux-gnu.dependencies]
osmesa-sys = "0.0.5"
wayland-client = { version = "0.5.4", features = ["egl", "dlopen"] }
wayland-kbd = "0.3.3"
wayland-window = "0.2.2"
x11-dl = "~2.3"

[target.arm-unknown-linux-gnueabihf.dependencies]
osmesa-sys = "0.0.5"
wayland-client = { version = "0.5.4", features = ["egl", "dlopen"] }
wayland-kbd = "0.3.3"
wayland-window = "0.2.2"
x11-dl = "~2.3"

[target.aarch64-unknown-linux-gnu.dependencies]
osmesa-sys = "0.0.5"
wayland-client = { version = "0.5.4", features = ["egl", "dlopen"] }
wayland-kbd = "0.3.3"
wayland-window = "0.2.2"
x11-dl = "~2.3"

[target.x86_64-unknown-dragonfly.dependencies]
osmesa-sys = "0.0.5"
wayland-client = { version = "0.5.4", features = ["egl", "dlopen"] }
wayland-kbd = "0.3.3"
wayland-window = "0.2.2"
x11-dl = "~2.3"

[target.x86_64-unknown-freebsd.dependencies]
osmesa-sys = "0.0.5"
wayland-client = { version = "0.5.4", features = ["egl", "dlopen"] }
wayland-kbd = "0.3.3"
wayland-window = "0.2.2"
x11-dl = "~2.3"<|MERGE_RESOLUTION|>--- conflicted
+++ resolved
@@ -1,11 +1,6 @@
 [package]
-<<<<<<< HEAD
 name = "servo-glutin"
-version = "0.4.7"
-=======
-name = "glutin"
-version = "0.4.6"
->>>>>>> 8f1151cb
+version = "0.4.8"
 authors = ["tomaka <pierre.krieger1708@gmail.com>"]
 description = "Cross-plaform OpenGL context provider."
 keywords = ["windowing", "opengl"]
