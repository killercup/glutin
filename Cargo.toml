[package]
name = "glutin"
version = "0.3.5"
authors = ["tomaka <pierre.krieger1708@gmail.com>"]
description = "Cross-plaform OpenGL context provider."
keywords = ["windowing", "opengl"]
license = "Apache-2.0"
readme = "README.md"
repository = "https://github.com/tomaka/glutin"
documentation = "https://tomaka.github.io/glutin/"
build = "build.rs"

[features]
default = ["window"]
window = []
headless = []

[dependencies]
gl_common = "0.0.4"
lazy_static = "0.1.10"
libc = "0.1"
shared_library = "0.1.0"

[build-dependencies]
gl_generator = "0.0.26"
khronos_api = "0.0.7"

[dev-dependencies]
clock_ticks = "0.0.5"

[target.arm-linux-androideabi.dependencies.android_glue]
version = "0"

[target.x86_64-apple-ios.dependencies]
objc = "0.1"

[target.aarch64-apple-ios.dependencies]
objc = "0.1"

[target.armv7s-apple-ios.dependencies]
objc = "0.1"

[target.armv7-apple-ios.dependencies]
objc = "0.1"

[target.x86_64-apple-darwin.dependencies]
objc = "0.1"
cgl = "0"
cocoa = "0"
core-foundation = "0"
core-graphics = "0"

[target.i686-pc-windows-gnu.dependencies]
winapi = "0.2"
shell32-sys = "0.1"
gdi32-sys = "0.1"
user32-sys = "~0.1.1"
kernel32-sys = "0.1"
dwmapi-sys = "0.1"

[target.i686-pc-windows-msvc.dependencies]
winapi = "0.2"
shell32-sys = "0.1"
gdi32-sys = "0.1"
user32-sys = "~0.1.1"
kernel32-sys = "0.1"
dwmapi-sys = "0.1"

[target.x86_64-pc-windows-gnu.dependencies]
winapi = "0.2"
shell32-sys = "0.1"
gdi32-sys = "0.1"
user32-sys = "~0.1.1"
kernel32-sys = "0.1"
dwmapi-sys = "0.1"

[target.x86_64-pc-windows-msvc.dependencies]
winapi = "0.2"
shell32-sys = "0.1"
gdi32-sys = "0.1"
user32-sys = "~0.1.1"
kernel32-sys = "0.1"
dwmapi-sys = "0.1"

[target.i686-unknown-linux-gnu.dependencies]
osmesa-sys = "0.0.5"
wayland-client = { version = "0.2.1", features = ["egl", "dlopen"] }
wayland-kbd = "0.2.0"
wayland-window = "0.1.0"
x11-dl = "~2.0"

[target.x86_64-unknown-linux-gnu.dependencies]
osmesa-sys = "0.0.5"
wayland-client = { version = "0.2.1", features = ["egl", "dlopen"] }
wayland-kbd = "0.2.0"
wayland-window = "0.1.0"
x11-dl = "~2.0"

[target.arm-unknown-linux-gnueabihf.dependencies]
osmesa-sys = "0.0.5"
wayland-client = { version = "0.2.1", features = ["egl", "dlopen"] }
wayland-kbd = "0.2.0"
wayland-window = "0.1.0"
x11-dl = "~2.0"

[target.aarch64-unknown-linux-gnu.dependencies]
osmesa-sys = "0.0.5"
wayland-client = { version = "0.2.1", features = ["egl", "dlopen"] }
wayland-kbd = "0.2.0"
wayland-window = "0.1.0"
x11-dl = "~2.0"

<<<<<<< HEAD
[target.i686-unknown-linux-gnu.dependencies.x11]
version = "*"
features = ["xlib", "xf86vmode", "xcursor"]

[target.x86_64-unknown-linux-gnu.dependencies.x11]
version = "*"
features = ["xlib", "xf86vmode", "xcursor"]
=======
[target.x86_64-unknown-dragonfly.dependencies]
osmesa-sys = "0.0.5"
wayland-client = { version = "0.2.1", features = ["egl", "dlopen"] }
wayland-kbd = "0.2.0"
wayland-window = "0.1.0"
x11-dl = "~2.0"

[target.x86_64-unknown-freebsd.dependencies]
osmesa-sys = "0.0.5"
wayland-client = { version = "0.2.1", features = ["egl", "dlopen"] }
wayland-kbd = "0.2.0"
wayland-window = "0.1.0"
x11-dl = "~2.0"
>>>>>>> 01fc9a70
<|MERGE_RESOLUTION|>--- conflicted
+++ resolved
@@ -110,7 +110,6 @@
 wayland-window = "0.1.0"
 x11-dl = "~2.0"
 
-<<<<<<< HEAD
 [target.i686-unknown-linux-gnu.dependencies.x11]
 version = "*"
 features = ["xlib", "xf86vmode", "xcursor"]
@@ -118,7 +117,7 @@
 [target.x86_64-unknown-linux-gnu.dependencies.x11]
 version = "*"
 features = ["xlib", "xf86vmode", "xcursor"]
-=======
+
 [target.x86_64-unknown-dragonfly.dependencies]
 osmesa-sys = "0.0.5"
 wayland-client = { version = "0.2.1", features = ["egl", "dlopen"] }
@@ -131,5 +130,4 @@
 wayland-client = { version = "0.2.1", features = ["egl", "dlopen"] }
 wayland-kbd = "0.2.0"
 wayland-window = "0.1.0"
-x11-dl = "~2.0"
->>>>>>> 01fc9a70
+x11-dl = "~2.0"